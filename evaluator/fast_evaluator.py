""" A fast evaluator for 'overall score' that does not save the model predictions file """

import os
from collections import OrderedDict
import argparse
import pickle

import numpy as np
import scipy
import torch

import trajnetplusplustools
import trajnetbaselines

## Parallel Compute
import multiprocessing
from joblib import Parallel, delayed
from tqdm import tqdm

def process_scene(predictor, model_name, paths, scene_goal, args):
    ## For each scene, get predictions
    predictions = predictor(paths, scene_goal, n_predict=args.pred_length, obs_length=args.obs_length, modes=args.modes, args=args)
    return predictions

def main():
    parser = argparse.ArgumentParser()
    parser.add_argument('--path', default='trajdata',
                        help='directory of data to test')
    parser.add_argument('--output', required=True, nargs='+',
                        help='relative path to saved model')
    parser.add_argument('--obs_length', default=9, type=int,
                        help='observation length')
    parser.add_argument('--pred_length', default=12, type=int,
                        help='prediction length')
    parser.add_argument('--disable-write', action='store_true',
                        help='disable writing new files')
    parser.add_argument('--disable-collision', action='store_true',
                        help='disable collision metrics')
    parser.add_argument('--labels', required=False, nargs='+',
                        help='labels of models')
    parser.add_argument('--normalize_scene', action='store_true',
                        help='augment scenes')
    parser.add_argument('--unimodal', action='store_true',
                        help='provide unimodal evaluation')
    parser.add_argument('--topk', action='store_true',
                        help='provide topk evaluation')
    parser.add_argument('--multimodal', action='store_true',
                        help='provide multimodal nll evaluation')
    parser.add_argument('--modes', default=1, type=int,
                        help='number of modes to predict')
    parser.add_argument('--scene_type', default=0, type=int,
                        choices=(0, 1, 2, 3, 4),
                        help='type of scene to evaluate')
<<<<<<< HEAD
=======
    parser.add_argument('--thresh', default=0.0, type=float,
                        help='noise thresh')
    parser.add_argument('--ped_type', default='primary',
                        help='type of ped to add noise to')
>>>>>>> af3e5155
    args = parser.parse_args()

    scipy.seterr('ignore')

    ## Path to the data folder name to predict
    args.path = 'DATA_BLOCK/' + args.path + '/'

    ## Test_pred: Folders for saving model predictions
    args.path = args.path + 'test_pred/'

    if (not args.unimodal) and (not args.topk) and (not args.multimodal):
        args.unimodal = True # Compute unimodal metrics by default

    if args.topk:
        args.modes = 3

    if args.multimodal:
        args.modes = 20

    enable_col1 = True
    ## drop pedestrians that appear post observation
    def drop_post_obs(ground_truth, obs_length):
        obs_end_frame = ground_truth[0][obs_length].frame
        ground_truth = [track for track in ground_truth if track[0].frame < obs_end_frame]
        return ground_truth

    ## Writes to Test_pred
    ## Does this overwrite existing predictions? No. ###
    datasets = sorted([f.split('.')[-2] for f in os.listdir(args.path.replace('_pred', '')) if not f.startswith('.') and f.endswith('.ndjson')])

    ## Model names are passed as arguments
    for model in args.output:
        model_name = model.split('/')[-1].replace('.pkl', '')

        # Loading the appropriate model (functionality only for SGAN and LSTM)
        print("Model Name: ", model_name)
        if 'sgan' in model_name:
            predictor = trajnetbaselines.sgan.SGANPredictor.load(model)
            goal_flag = predictor.model.generator.goal_flag
        else:
            predictor = trajnetbaselines.lstm.LSTMPredictor.load(model)
            goal_flag = predictor.model.goal_flag

        # On CPU
        device = torch.device('cpu')
        predictor.model.to(device)

        total_scenes = 0
        average = 0
        final = 0
        gt_col = 0.
        pred_col = 0.
        neigh_scenes = 0
        topk_average = 0
        topk_final = 0
        all_goals = {}
        average_nll = 0

        ## Start writing in dataset/test_pred
        for dataset in datasets:
            # Model's name
            name = dataset.replace(args.path.replace('_pred', '') + 'test/', '')

            # Copy file from test into test/train_pred folder
            print('processing ' + name)
            if 'collision_test' in name:
                continue

            ## Filter for Scene Type
            reader_tag = trajnetplusplustools.Reader(args.path.replace('_pred', '_private') + dataset + '.ndjson', scene_type='tags')
            if args.scene_type != 0:
                filtered_scene_ids = [s_id for s_id, tag, s in reader_tag.scenes() if tag[0] == args.scene_type]
            else:
                filtered_scene_ids = [s_id for s_id, _, _ in reader_tag.scenes()]

            # Read file from 'test'
            reader = trajnetplusplustools.Reader(args.path.replace('_pred', '') + dataset + '.ndjson', scene_type='paths')
            ## Necessary modification of train scene to add filename (for goals)
            scenes = [(dataset, s_id, s) for s_id, s in reader.scenes() if s_id in filtered_scene_ids]

            ## Consider goals
            ## Goal file must be present in 'goal_files/test_private' folder 
            ## Goal file must have the same name as corresponding test file 
            if goal_flag:
                goal_dict = pickle.load(open('goal_files/test_private/' + dataset +'.pkl', "rb"))
                all_goals[dataset] = {s_id: [goal_dict[path[0].pedestrian] for path in s] for _, s_id, s in scenes}

            ## Get Goals
            if goal_flag:
                scene_goals = [np.array(all_goals[filename][scene_id]) for filename, scene_id, _ in scenes]
            else:
                scene_goals = [np.zeros((len(paths), 2)) for _, scene_id, paths in scenes]

            print("Getting Predictions")
            scenes = tqdm(scenes)
            ## Get all predictions in parallel. Faster!
            pred_list = Parallel(n_jobs=12)(delayed(process_scene)(predictor, model_name, paths, scene_goal, args)
                                            for (_, _, paths), scene_goal in zip(scenes, scene_goals))

            ## GT Scenes
            reader_gt = trajnetplusplustools.Reader(args.path.replace('_pred', '_private') + dataset + '.ndjson', scene_type='paths')
            scenes_gt = [s for s_id, s in reader_gt.scenes() if s_id in filtered_scene_ids]
            total_scenes += len(scenes_gt)

            print("Evaluating Predictions")
            scenes = tqdm(scenes)
            for (predictions, (_, scene_id, paths), ground_truth) in zip(pred_list, scenes, scenes_gt):

                ## Extract 1) first_frame, 2) frame_diff 3) ped_ids for writing predictions
                observed_path = paths[0]
                frame_diff = observed_path[1].frame - observed_path[0].frame
                first_frame = observed_path[args.obs_length-1].frame + frame_diff
                ped_id = observed_path[0].pedestrian
                ped_id_ = []
                for j, _ in enumerate(paths[1:]): ## Only need neighbour ids
                    ped_id_.append(paths[j+1][0].pedestrian)
                
                if args.unimodal: ## Unimodal
                    ## ADE / FDE
                    prediction, neigh_predictions = predictions[0]
                    prediction = np.round(prediction, 2)
                    ## make Track Rows
                    # primary
                    prediction = [trajnetplusplustools.TrackRow(first_frame + i * frame_diff, ped_id, prediction[i, 0], prediction[i, 1], 0)
                                  for i in range(len(prediction))]

                    primary_tracks = [t for t in prediction if t.prediction_number == 0]
                    frame_gt = [t.frame for t in ground_truth[0]][args.obs_length:args.obs_length+args.pred_length]
                    frame_pred = [t.frame for t in primary_tracks]

                    ## To verify if same scene
                    if frame_gt != frame_pred:
                        raise Exception('frame numbers are not consistent')

                    average_l2 = trajnetplusplustools.metrics.average_l2(ground_truth[0][args.obs_length:args.obs_length+args.pred_length], primary_tracks, n_predictions=args.pred_length)
                    final_l2 = trajnetplusplustools.metrics.final_l2(ground_truth[0][args.obs_length:args.obs_length+args.pred_length], primary_tracks)

                    # aggregate FDE and ADE
                    average += average_l2
                    final += final_l2

                    ground_truth = drop_post_obs(ground_truth, args.obs_length)
                    ## Collision Metrics
                    for j in range(1, len(ground_truth)):
                        if trajnetplusplustools.metrics.collision(primary_tracks, ground_truth[j], n_predictions=args.pred_length):
                            gt_col += 1
                            break

                    num_gt_neigh = len(ground_truth) - 1
                    num_predicted_neigh = neigh_predictions.shape[1]
                    if num_gt_neigh != num_predicted_neigh:
                        enable_col1 = False
                    # [Col-I] only if neighs in gt = neighs in prediction
                    if enable_col1:
                        neigh_scenes += 1
                        for n in range(neigh_predictions.shape[1]):
                            neigh = neigh_predictions[:, n]
                            neigh = np.round(neigh, 2)
                            neigh_track = [trajnetplusplustools.TrackRow(first_frame + j * frame_diff, n, neigh[j, 0], neigh[j, 1], 0)
                                           for j in range(len(neigh))]
                            if trajnetplusplustools.metrics.collision(primary_tracks, neigh_track, n_predictions=args.pred_length):
                                pred_col += 1
                                break

                primary_tracks_all = [trajnetplusplustools.TrackRow(first_frame + i * frame_diff, ped_id, x, y, m)
                                      for m, (prim, neighs) in predictions.items() for i, (x, y) in enumerate(prim)]

                if args.topk:
                    topk_ade, topk_fde = trajnetplusplustools.metrics.topk(primary_tracks_all, ground_truth[0][args.obs_length:args.obs_length+args.pred_length], n_predictions=args.pred_length)
                    topk_average += topk_ade
                    topk_final += topk_fde

                if args.multimodal:
                    nll_val = trajnetplusplustools.metrics.nll(primary_tracks_all, ground_truth[0], n_predictions=args.pred_length, n_samples=20)
                    average_nll += nll_val

        if args.unimodal:
            ## Average ADE and FDE
            average /= total_scenes
            final /= total_scenes
            gt_col /= (total_scenes * 0.01)
            if not enable_col1:
                pred_col = -1
            else:
                pred_col /= (neigh_scenes * 0.01)

            print('ADE: ', np.round(average, 3))
            print('FDE: ', np.round(final, 3))
            print("Col-I: ", np.round(pred_col, 2))
            print("Col-II: ", np.round(gt_col, 2))

        if args.topk:
            topk_average /= total_scenes
            topk_final /= total_scenes
            print('Topk_ADE: ', topk_average)
            print('Topk_FDE: ', topk_final)

        if args.multimodal:
            average_nll /= total_scenes
            print('Average NLL: ', average_nll)

if __name__ == '__main__':
    main()<|MERGE_RESOLUTION|>--- conflicted
+++ resolved
@@ -51,13 +51,11 @@
     parser.add_argument('--scene_type', default=0, type=int,
                         choices=(0, 1, 2, 3, 4),
                         help='type of scene to evaluate')
-<<<<<<< HEAD
-=======
     parser.add_argument('--thresh', default=0.0, type=float,
                         help='noise thresh')
     parser.add_argument('--ped_type', default='primary',
                         help='type of ped to add noise to')
->>>>>>> af3e5155
+
     args = parser.parse_args()
 
     scipy.seterr('ignore')

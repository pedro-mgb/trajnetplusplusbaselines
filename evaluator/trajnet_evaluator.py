import os
from collections import OrderedDict
import argparse

import pickle
from joblib import Parallel, delayed
import scipy

import trajnetplusplustools
import evaluator.write as write
from evaluator.design_pd import Table

class TrajnetEvaluator:
    def __init__(self, reader_gt, scenes_gt, scenes_id_gt, scenes_sub, indexes, sub_indexes, args):
        self.reader_gt = reader_gt

        ##Ground Truth
        self.scenes_gt = scenes_gt
        self.scenes_id_gt = scenes_id_gt

        ##Prediction
        self.scenes_sub = scenes_sub

        ## Dictionary of type of trajectories
        self.indexes = indexes
        self.sub_indexes = sub_indexes

        ## The 4 types of Trajectories
        self.static_scenes = {'N': len(indexes[1])}
        self.linear_scenes = {'N': len(indexes[2])}
        self.forced_non_linear_scenes = {'N': len(indexes[3])}
        self.non_linear_scenes = {'N': len(indexes[4])}

        ## The 4 types of Interactions
        self.lf = {'N': len(sub_indexes[1])}
        self.ca = {'N': len(sub_indexes[2])}
        self.grp = {'N': len(sub_indexes[3])}
        self.others = {'N': len(sub_indexes[4])}

        ## The 4 metrics ADE, FDE, ColI, ColII
        self.average_l2 = {'N': len(scenes_gt)}
        self.final_l2 = {'N': len(scenes_gt)}

        ## Multimodal Prediction
        self.overall_nll = {'N': len(scenes_gt)}
        self.topk_ade = {'N': len(scenes_gt)}
        self.topk_fde = {'N': len(scenes_gt)}

        num_predictions = 0
        for track in self.scenes_sub[0][0]:
            if track.prediction_number and track.prediction_number > num_predictions:
                num_predictions = track.prediction_number
        self.num_predictions = num_predictions

        self.pred_length = args.pred_length
        self.obs_length = args.obs_length
        self.enable_col1 = True

    def aggregate(self, name, disable_collision):

        ## Overall Single Mode Scores
        average = 0.0
        final = 0.0

        ## Overall Multi Mode Scores
        average_topk_ade = 0
        average_topk_fde = 0
        average_nll = 0

        ## Aggregates ADE, FDE and Collision in GT & Pred, Topk ADE-FDE , NLL for each category & sub_category
        score = {1: [0.0, 0.0, 0, 0, 0, 0.0, 0.0, 0.0], 2: [0.0, 0.0, 0, 0, 0, 0.0, 0.0, 0.0], \
                 3: [0.0, 0.0, 0, 0, 0, 0.0, 0.0, 0.0], 4: [0.0, 0.0, 0, 0, 0, 0.0, 0.0, 0.0]}
        sub_score = {1: [0.0, 0.0, 0, 0, 0, 0.0, 0.0, 0.0], 2: [0.0, 0.0, 0, 0, 0, 0.0, 0.0, 0.0], \
                     3: [0.0, 0.0, 0, 0, 0, 0.0, 0.0, 0.0], 4: [0.0, 0.0, 0, 0, 0, 0.0, 0.0, 0.0]}

        ## Iterate
        for i in range(len(self.scenes_gt)):
            ground_truth = self.scenes_gt[i]

            ## Get Keys and Sub_keys
            keys = []
            sub_keys = []

            ## Main
            for key in list(score.keys()):
                if self.scenes_id_gt[i] in self.indexes[key]:
                    keys.append(key)
            # ## Sub
            for sub_key in list(sub_score.keys()):
                if self.scenes_id_gt[i] in self.sub_indexes[sub_key]:
                    sub_keys.append(sub_key)

            ## Extract Prediction Frames
            primary_tracks_all = [t for t in self.scenes_sub[i][0] if t.scene_id == self.scenes_id_gt[i]]
            neighbours_tracks_all = [[t for t in self.scenes_sub[i][j] if t.scene_id == self.scenes_id_gt[i]] for j in range(1, len(self.scenes_sub[i]))]

##### --------------------------------------------------- SINGLE -------------------------------------------- ####


            primary_tracks = [t for t in primary_tracks_all if t.prediction_number == 0]
            neighbours_tracks = [[t for t in neighbours_tracks_all[j] if t.prediction_number == 0] for j in range(len(neighbours_tracks_all))]

            frame_gt = [t.frame for t in ground_truth[0]][-self.pred_length:]
            frame_pred = [t.frame for t in primary_tracks]

            ## To verify if same scene
            if frame_gt != frame_pred:
                print("Frame id Groud truth: ", frame_gt)
                print("Frame id Predictions: ", frame_pred)
                raise Exception('frame numbers are not consistent')

            average_l2 = trajnetplusplustools.metrics.average_l2(ground_truth[0], primary_tracks, n_predictions=self.pred_length)
            final_l2 = trajnetplusplustools.metrics.final_l2(ground_truth[0], primary_tracks)

            if not disable_collision:
                ground_truth = self.drop_post_obs(ground_truth, self.obs_length)
                ## Collisions in GT
                # person_radius=0.1
                for j in range(1, len(ground_truth)):
                    if trajnetplusplustools.metrics.collision(primary_tracks, ground_truth[j], n_predictions=self.pred_length):
                        for key in keys:
                            score[key][2] += 1
                        ## Sub
                        for sub_key in sub_keys:
                            sub_score[sub_key][2] += 1
                        break

                ## Collision in Predictions
                # [Col-I] only if neighs in gt = neighs in prediction
                num_gt_neigh = len(ground_truth) - 1
                num_predicted_neigh = len(neighbours_tracks)
                if num_gt_neigh != num_predicted_neigh:
                    self.enable_col1 = False
                    for key in score:
                        score[key][4] = 0
                        score[key][3] = 0
                    for sub_key in sub_score:
                        sub_score[sub_key][4] = 0
                        sub_score[sub_key][3] = 0

                if self.enable_col1:
                    for key in keys:
                        score[key][4] += 1
                        for j in range(len(neighbours_tracks)):
                            if trajnetplusplustools.metrics.collision(primary_tracks, neighbours_tracks[j], n_predictions=self.pred_length):
                                score[key][3] += 1
                                break
                    ## Sub
                    for sub_key in sub_keys:
                        sub_score[sub_key][4] += 1
                        for j in range(len(neighbours_tracks)):
                            if trajnetplusplustools.metrics.collision(primary_tracks, neighbours_tracks[j], n_predictions=self.pred_length):
                                sub_score[sub_key][3] += 1
                                break


            # aggregate FDE and ADE
            average += average_l2
            final += final_l2

            for key in keys:
                score[key][0] += average_l2
                score[key][1] += final_l2

            ## Sub
            for sub_key in sub_keys:
                sub_score[sub_key][0] += average_l2
                sub_score[sub_key][1] += final_l2

##### --------------------------------------------------- SINGLE -------------------------------------------- ####

##### --------------------------------------------------- Top 3 -------------------------------------------- ####

            if self.num_predictions > 1:
                topk_ade, topk_fde = trajnetplusplustools.metrics.topk(primary_tracks_all, ground_truth[0], n_predictions=self.pred_length)

                average_topk_ade += topk_ade
                ##Key
                for key in keys:
                    score[key][5] += topk_ade
                ## SubKey
                for sub_key in sub_keys:
                    sub_score[sub_key][5] += topk_ade

                average_topk_fde += topk_fde
                ##Key
                for key in keys:
                    score[key][6] += topk_fde
                ## SubKey
                for sub_key in sub_keys:
                    sub_score[sub_key][6] += topk_fde

##### --------------------------------------------------- Top 3 -------------------------------------------- ####

##### --------------------------------------------------- NLL -------------------------------------------- ####
            if self.num_predictions > 48:
                nll = trajnetplusplustools.metrics.nll(primary_tracks_all, ground_truth[0], n_predictions=self.pred_length, n_samples=50)

                average_nll += nll
                ##Key
                for key in keys:
                    score[key][7] += nll
                ## SubKey
                for sub_key in sub_keys:
                    sub_score[sub_key][7] += nll
##### --------------------------------------------------- NLL -------------------------------------------- ####

        ## Average ADE and FDE
        average /= len(self.scenes_gt)
        final /= len(self.scenes_gt)

        ## Average TopK ADE and Topk FDE and NLL
        average_topk_ade /= len(self.scenes_gt)
        average_topk_fde /= len(self.scenes_gt)
        average_nll /= len(self.scenes_gt)

        ## Average categories
        for key in list(score.keys()):
            if self.indexes[key]:
                score[key][0] /= len(self.indexes[key])
                score[key][1] /= len(self.indexes[key])

                score[key][5] /= len(self.indexes[key])
                score[key][6] /= len(self.indexes[key])
                score[key][7] /= len(self.indexes[key])

        ## Average subcategories
        ## Sub
        for sub_key in list(sub_score.keys()):
            if self.sub_indexes[sub_key]:
                sub_score[sub_key][0] /= len(self.sub_indexes[sub_key])
                sub_score[sub_key][1] /= len(self.sub_indexes[sub_key])

                sub_score[sub_key][5] /= len(self.sub_indexes[sub_key])
                sub_score[sub_key][6] /= len(self.sub_indexes[sub_key])
                sub_score[sub_key][7] /= len(self.sub_indexes[sub_key])

        # ##Adding value to dict
        self.average_l2[name] = average
        self.final_l2[name] = final

        ##APPEND to overall keys
        self.overall_nll[name] = average_nll
        self.topk_ade[name] = average_topk_ade
        self.topk_fde[name] = average_topk_fde

        ## Main
        self.static_scenes[name] = score[1]
        self.linear_scenes[name] = score[2]
        self.forced_non_linear_scenes[name] = score[3]
        self.non_linear_scenes[name] = score[4]

        ## Sub_keys
        self.lf[name] = sub_score[1]
        self.ca[name] = sub_score[2]
        self.grp[name] = sub_score[3]
        self.others[name] = sub_score[4]

        return self

    def result(self):
        return self.average_l2, self.final_l2, \
               self.static_scenes, self.linear_scenes, self.forced_non_linear_scenes, self.non_linear_scenes, \
               self.lf, self.ca, self.grp, self.others, \
               self.topk_ade, self.topk_fde, self.overall_nll

    ## drop pedestrians that appear post observation
    def drop_post_obs(self, ground_truth, obs_length):
        obs_end_frame = ground_truth[0][obs_length].frame
        ground_truth = [track for track in ground_truth if track[0].frame < obs_end_frame]
        return ground_truth
<<<<<<< HEAD

=======
>>>>>>> af3e5155

def collision_test(list_sub, name, args):
    """ Simple Collision Test """
    submit_datasets = [args.path + name + '/' + f for f in list_sub if 'collision_test.ndjson' in f]
    if len(submit_datasets):
        # Scene Prediction
        reader_sub = trajnetplusplustools.Reader(submit_datasets[0], scene_type='paths')
        scenes_sub = [s for _, s in reader_sub.scenes()]

        if trajnetplusplustools.metrics.collision(scenes_sub[0][0], scenes_sub[0][1], n_predictions=args.pred_length):
            return "Fail"
        return "Pass"

    return "NA"

def eval(gt, input_file, args):
    # Ground Truth
    reader_gt = trajnetplusplustools.Reader(gt, scene_type='paths')
    scenes_gt = [s for _, s in reader_gt.scenes()]
    scenes_id_gt = [s_id for s_id, _ in reader_gt.scenes()]

    # Scene Predictions
    reader_sub = trajnetplusplustools.Reader(input_file, scene_type='paths')
    scenes_sub = [s for _, s in reader_sub.scenes()]

    ## indexes is dictionary deciding which scenes are in which type
    indexes = {}
    for i in range(1, 5):
        indexes[i] = []
    ## sub-indexes
    sub_indexes = {}
    for i in range(1, 5):
        sub_indexes[i] = []
    for scene in reader_gt.scenes_by_id:
        tags = reader_gt.scenes_by_id[scene].tag
        main_tag = tags[0:1]
        sub_tags = tags[1]
        for ii in range(1, 5):
            if ii in main_tag:
                indexes[ii].append(scene)
            if ii in sub_tags:
                sub_indexes[ii].append(scene)

    # Evaluate
    evaluator = TrajnetEvaluator(reader_gt, scenes_gt, scenes_id_gt, scenes_sub, indexes, sub_indexes, args)
    evaluator.aggregate('kf', args.disable_collision)

    return evaluator.result()

def main():

    parser = argparse.ArgumentParser()
    parser.add_argument('--path', default='trajdata',
                        help='directory of data to test')
    parser.add_argument('--output', required=True, nargs='+',
                        help='relative path to saved model')
    parser.add_argument('--obs_length', default=9, type=int,
                        help='observation length')
    parser.add_argument('--pred_length', default=12, type=int,
                        help='prediction length')
    parser.add_argument('--disable-write', action='store_true',
                        help='disable writing new files')
    parser.add_argument('--disable-collision', action='store_true',
                        help='disable collision metrics')
    parser.add_argument('--labels', required=False, nargs='+',
                        help='labels of models')
    parser.add_argument('--sf', action='store_true',
                        help='consider socialforce in evaluation')
    parser.add_argument('--orca', action='store_true',
                        help='consider orca in evaluation')
    parser.add_argument('--kf', action='store_true',
                        help='consider kalman in evaluation')
    parser.add_argument('--normalize_scene', action='store_true',
                        help='augment scenes')
    parser.add_argument('--modes', default=1, type=int,
                        help='number of modes to predict')
    args = parser.parse_args()

    scipy.seterr('ignore')

    ## Path to the data folder name to predict
    args.path = 'DATA_BLOCK/' + args.path + '/'

    ## Test_pred : Folders for saving model predictions
    args.path = args.path + 'test_pred/'

    ## Writes to Test_pred
    ### Does this overwrite existing predictions? No. ###
    if not args.disable_write:
        write.main(args)

    ## Evaluates test_pred with test_private
    names = []
    for model in args.output:
        model_name = model.split('/')[-1].replace('.pkl', '')
        model_name = model_name + '_modes' + str(args.modes)
        names.append(model_name)

    ## labels
    if args.labels:
        labels = args.labels
    else:
        labels = names

    # Initiate Result Table
    table = Table()

    for num, name in enumerate(names):
        print(name)

        result_file = args.path.replace('pred', 'results') + name

        ## If result was pre-calculated and saved, Load
        if os.path.exists(result_file + '/results.pkl'):
            print("Loading Saved Results")
            with open(result_file + '/results.pkl', 'rb') as handle:
                [final_result, sub_final_result, col_result] = pickle.load(handle)
            table.add_result(labels[num], final_result, sub_final_result)
            table.add_collision_entry(labels[num], col_result)

        # ## Else, Calculate results and save
        else:
            list_sub = sorted([f for f in os.listdir(args.path + name)
                               if not f.startswith('.')])

            ## Simple Collision Test
            col_result = collision_test(list_sub, name, args)
            table.add_collision_entry(labels[num], col_result)

            submit_datasets = [args.path + name + '/' + f for f in list_sub if 'collision_test.ndjson' not in f]
            true_datasets = [args.path.replace('pred', 'private') + f for f in list_sub if 'collision_test.ndjson' not in f]

            ## Evaluate submitted datasets with True Datasets [The main eval function]
            # results = {submit_datasets[i].replace(args.path, '').replace('.ndjson', ''):
            #             eval(true_datasets[i], submit_datasets[i], args)
            #            for i in range(len(true_datasets))}

            results_list = Parallel(n_jobs=4)(delayed(eval)(true_datasets[i], submit_datasets[i], args)
                                                            for i in range(len(true_datasets)))
            results = {submit_datasets[i].replace(args.path, '').replace('.ndjson', ''): results_list[i] 
                       for i in range(len(true_datasets))}

            # print(results)
            ## Generate results
            final_result, sub_final_result = table.add_entry(labels[num], results)

            ## Save results as pkl (to avoid computation again)
            os.makedirs(result_file)
            with open(result_file + '/results.pkl', 'wb') as handle:
                pickle.dump([final_result, sub_final_result, col_result], handle, protocol=pickle.HIGHEST_PROTOCOL)

    ## Make Result Table
    table.print_table()

if __name__ == '__main__':
    main()<|MERGE_RESOLUTION|>--- conflicted
+++ resolved
@@ -269,10 +269,6 @@
         obs_end_frame = ground_truth[0][obs_length].frame
         ground_truth = [track for track in ground_truth if track[0].frame < obs_end_frame]
         return ground_truth
-<<<<<<< HEAD
-
-=======
->>>>>>> af3e5155
 
 def collision_test(list_sub, name, args):
     """ Simple Collision Test """
